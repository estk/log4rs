//! The file appender.
//!
//! Requires the `file_appender` feature.

<<<<<<< HEAD
use chrono::prelude::Local;
use derivative::Derivative;
=======
use derive_more::Debug;
>>>>>>> d7f83289
use log::Record;
use parking_lot::Mutex;
use std::{
    fs::{self, File, OpenOptions},
    io::{self, BufWriter, Write},
    path::{Path, PathBuf},
};

const TIME_PREFIX: &str = "$TIME{";
const TIME_PREFIX_LEN: usize = TIME_PREFIX.len();
const TIME_SUFFIX: char = '}';
const TIME_SUFFIX_LEN: usize = 1;
const MAX_REPLACEMENTS: usize = 5;

#[cfg(feature = "config_parsing")]
use crate::config::{Deserialize, Deserializers};
#[cfg(feature = "config_parsing")]
use crate::encode::EncoderConfig;

use crate::{
    append::{env_util::expand_env_vars, Append},
    encode::{pattern::PatternEncoder, writer::simple::SimpleWriter, Encode},
};

/// The file appender's configuration.
#[cfg(feature = "config_parsing")]
#[derive(Clone, Eq, PartialEq, Hash, Debug, Default, serde::Deserialize)]
#[serde(deny_unknown_fields)]
pub struct FileAppenderConfig {
    path: String,
    encoder: Option<EncoderConfig>,
    append: Option<bool>,
}

/// An appender which logs to a file.
#[derive(Debug)]
pub struct FileAppender {
    #[allow(dead_code)] // reason = "debug purposes only"
    path: PathBuf,
    #[debug(skip)]
    file: Mutex<SimpleWriter<BufWriter<File>>>,
    encoder: Box<dyn Encode>,
}

impl Append for FileAppender {
    fn append(&self, record: &Record) -> anyhow::Result<()> {
        let mut file = self.file.lock();
        self.encoder.encode(&mut *file, record)?;
        file.flush()?;
        Ok(())
    }

    fn flush(&self) {}
}

impl FileAppender {
    /// Creates a new `FileAppender` builder.
    pub fn builder() -> FileAppenderBuilder {
        FileAppenderBuilder {
            encoder: None,
            append: true,
        }
    }
}

/// A builder for `FileAppender`s.
pub struct FileAppenderBuilder {
    encoder: Option<Box<dyn Encode>>,
    append: bool,
}

impl FileAppenderBuilder {
    /// Sets the output encoder for the `FileAppender`.
    pub fn encoder(mut self, encoder: Box<dyn Encode>) -> FileAppenderBuilder {
        self.encoder = Some(encoder);
        self
    }

    /// Determines if the appender will append to or truncate the output file.
    ///
    /// Defaults to `true`.
    pub fn append(mut self, append: bool) -> FileAppenderBuilder {
        self.append = append;
        self
    }

    /// Consumes the `FileAppenderBuilder`, producing a `FileAppender`.
    /// The path argument can contain special patterns that will be resolved:
    ///
    /// - `$ENV{name_here}`: This pattern will be replaced by `name_here`.
    ///   where 'name_here' will be the name of the environment variable that
    ///   will be resolved. Note that if the variable fails to resolve,
    ///   $ENV{name_here} will NOT be replaced in the path.
    /// - `$TIME{chrono_format}`: This pattern will be replaced by `chrono_format`.
    ///   where 'chrono_format' will be date/time format from chrono crate. Note
    ///   that if the chrono_format fails to resolve, $TIME{chrono_format} will
    ///   NOT be replaced in the path.
    pub fn build<P: AsRef<Path>>(self, path: P) -> io::Result<FileAppender> {
        let path_cow = path.as_ref().to_string_lossy();
        // Expand environment variables in the path
        let expanded_env_path: PathBuf = expand_env_vars(path_cow).as_ref().into();
        // Apply the date/time format to the path
        let final_path = self.date_time_format(expanded_env_path);

        if let Some(parent) = final_path.parent() {
            fs::create_dir_all(parent)?;
        }
        let file = OpenOptions::new()
            .write(true)
            .append(self.append)
            .truncate(!self.append)
            .create(true)
            .open(&final_path)?;

        Ok(FileAppender {
            path: final_path,
            file: Mutex::new(SimpleWriter(BufWriter::with_capacity(1024, file))),
            encoder: self
                .encoder
                .unwrap_or_else(|| Box::<PatternEncoder>::default()),
        })
    }

    fn date_time_format(&self, path: PathBuf) -> PathBuf {
        let mut replacements = 0;
        let mut date_time_path = path.to_str().unwrap().to_string();
        // Locate the start and end of the placeholder
        while let Some(start) = date_time_path.find(TIME_PREFIX) {
            if replacements >= MAX_REPLACEMENTS {
                break;
            }
            if let Some(end) = date_time_path[start..].find(TIME_SUFFIX) {
                let end = start + end;
                // Extract the date format string
                let date_format = &date_time_path[start + TIME_PREFIX_LEN..end];

                // Get the current date and time
                let now = Local::now();

                // Format the current date and time
                let formatted_date = now.format(date_format).to_string();

                // replacing the placeholder with the formatted date
                date_time_path.replace_range(start..end + TIME_SUFFIX_LEN, &formatted_date);
                replacements += 1;
            } else {
                // If there's no closing brace, we leave the placeholder as is
                break;
            }
        }
        PathBuf::from(date_time_path)
    }
}

/// A deserializer for the `FileAppender`.
///
/// # Configuration
///
/// ```yaml
/// kind: file
///
/// # The path of the log file. Required.
/// # The path can contain environment variables of the form $ENV{name_here},
/// # where 'name_here' will be the name of the environment variable that
/// # will be resolved. Note that if the variable fails to resolve,
/// # $ENV{name_here} will NOT be replaced in the path.
/// path: log/foo.log
///
/// # Specifies if the appender should append to or truncate the log file if it
/// # already exists. Defaults to `true`.
/// append: true
///
/// # The encoder to use to format output. Defaults to `kind: pattern`.
/// encoder:
///   kind: pattern
/// ```
#[cfg(feature = "config_parsing")]
#[derive(Copy, Clone, Eq, PartialEq, Hash, Debug, Default)]
pub struct FileAppenderDeserializer;

#[cfg(feature = "config_parsing")]
impl Deserialize for FileAppenderDeserializer {
    type Trait = dyn Append;

    type Config = FileAppenderConfig;

    fn deserialize(
        &self,
        config: FileAppenderConfig,
        deserializers: &Deserializers,
    ) -> anyhow::Result<Box<Self::Trait>> {
        let mut appender = FileAppender::builder();
        if let Some(append) = config.append {
            appender = appender.append(append);
        }
        if let Some(encoder) = config.encoder {
            appender = appender.encoder(deserializers.deserialize(&encoder.kind, encoder.config)?);
        }
        Ok(Box::new(appender.build(&config.path)?))
    }
}

#[cfg(test)]
mod test {
    use super::*;

    #[test]
    fn create_directories() {
        let tempdir = tempfile::tempdir().unwrap();

        FileAppender::builder()
            .build(tempdir.path().join("foo").join("bar").join("baz.log"))
            .unwrap();
    }

    #[test]
    fn append_false() {
        let tempdir = tempfile::tempdir().unwrap();
        FileAppender::builder()
            .append(false)
            .build(tempdir.path().join("foo.log"))
            .unwrap();
    }

    #[test]
    fn test_date_time_format_with_valid_format() {
        let current_time = Local::now().format("%Y-%m-%d").to_string();
        let tempdir = tempfile::tempdir().unwrap();
        let builder = FileAppender::builder()
            .build(
                tempdir
                    .path()
                    .join("foo")
                    .join("bar")
                    .join("logs/log-$TIME{%Y-%m-%d}.log"),
            )
            .unwrap();
        let expected_path = tempdir
            .path()
            .join(format!("foo/bar/logs/log-{}.log", current_time));
        assert_eq!(builder.path, expected_path);
    }

    #[test]
    fn test_date_time_format_with_invalid_format() {
        let tempdir = tempfile::tempdir().unwrap();
        let builder = FileAppender::builder()
            .build(
                tempdir
                    .path()
                    .join("foo")
                    .join("bar")
                    .join("logs/log-$TIME{INVALID}.log"),
            )
            .unwrap();
        let expected_path = tempdir.path().join("foo/bar/logs/log-INVALID.log");
        assert_eq!(builder.path, expected_path);
    }

    #[test]
    fn test_date_time_format_with_no_closing_brace() {
        let tempdir = tempfile::tempdir().unwrap();
        let current_time = Local::now().format("%Y-%m-%d").to_string();
        let builder = FileAppender::builder()
            .build(
                tempdir
                    .path()
                    .join("foo")
                    .join("bar")
                    .join("logs/log-$TIME{%Y-%m-%d}-$TIME{no_closing_brace.log"),
            )
            .unwrap();
        let expected_path = tempdir.path().join(format!(
            "foo/bar/logs/log-{}-$TIME{{no_closing_brace.log",
            current_time
        ));
        assert_eq!(builder.path, expected_path);
    }

    #[test]
    fn test_date_time_format_with_max_replacements() {
        let tempdir = tempfile::tempdir().unwrap();
        let current_time = Local::now().format("%Y-%m-%d").to_string();
        let builder = FileAppender::builder()
            .build(
                tempdir
                    .path()
                    .join("foo")
                    .join("bar")
                    .join("logs/log-$TIME{%Y-%m-%d}-$TIME{%Y-%m-%d}-$TIME{%Y-%m-%d}-$TIME{%Y-%m-%d}-$TIME{%Y-%m-%d}.log"),
            )
            .unwrap();
        let expected_path = tempdir.path().join(format!(
            "foo/bar/logs/log-{}-{}-{}-{}-{}.log",
            current_time, current_time, current_time, current_time, current_time
        ));
        assert_eq!(builder.path, expected_path);
    }

    #[test]
    fn test_date_time_format_over_max_replacements() {
        let tempdir = tempfile::tempdir().unwrap();
        let current_time = Local::now().format("%Y-%m-%d").to_string();

        // Build a path with more than MAX_REPLACEMENTS ($TIME{...}) placeholders
        let path_str = format!(
            "foo/bar/logs/log-{}-{}-{}-{}-{}-{}-{}-{}-{}-{}.log",
            "$TIME{%Y-%m-%d}",
            "$TIME{%Y-%m-%d}",
            "$TIME{%Y-%m-%d}",
            "$TIME{%Y-%m-%d}",
            "$TIME{%Y-%m-%d}",
            "$TIME{%Y-%m-%d}",
            "$TIME{%Y-%m-%d}",
            "$TIME{%Y-%m-%d}",
            "$TIME{%Y-%m-%d}",
            "$TIME{%Y-%m-%d}"
        );
        let builder = FileAppender::builder()
            .build(tempdir.path().join(path_str.clone()))
            .unwrap();

        // Only MAX_REPLACEMENTS should be replaced, the rest should remain as $TIME{...}
        let mut expected_path = format!("foo/bar/logs/log");
        for i in 0..10 {
            if i < MAX_REPLACEMENTS {
                expected_path.push_str(&format!("-{}", current_time));
            } else {
                expected_path.push_str("-$TIME{%Y-%m-%d}");
            }
        }
        expected_path.push_str(".log");

        let expected_path = tempdir.path().join(expected_path);
        assert_eq!(builder.path, expected_path);
    }

    #[test]
    fn test_date_time_format_without_placeholder() {
        let tempdir = tempfile::tempdir().unwrap();
        let builder = FileAppender::builder()
            .build(tempdir.path().join("foo").join("bar").join("bar.log"))
            .unwrap();
        let expected_path = tempdir.path().join("foo/bar/bar.log");
        assert_eq!(builder.path, expected_path);
    }

    #[test]
    fn test_date_time_format_with_multiple_placeholders() {
        let current_time = Local::now().format("%Y-%m-%d").to_string();
        let tempdir = tempfile::tempdir().unwrap();
        let builder = FileAppender::builder()
            .build(
                tempdir
                    .path()
                    .join("foo")
                    .join("bar")
                    .join("logs-$TIME{%Y-%m-%d}/log-$TIME{%Y-%m-%d}.log"),
            )
            .unwrap();
        let expected_path = tempdir.path().join(format!(
            "foo/bar/logs-{}/log-{}.log",
            current_time, current_time
        ));
        assert_eq!(builder.path, expected_path);
    }
}<|MERGE_RESOLUTION|>--- conflicted
+++ resolved
@@ -2,12 +2,8 @@
 //!
 //! Requires the `file_appender` feature.
 
-<<<<<<< HEAD
 use chrono::prelude::Local;
-use derivative::Derivative;
-=======
 use derive_more::Debug;
->>>>>>> d7f83289
 use log::Record;
 use parking_lot::Mutex;
 use std::{
