--- conflicted
+++ resolved
@@ -155,11 +155,7 @@
 
     #[test]
     fn append_false() {
-<<<<<<< HEAD
-        let tempdir = TempDir::new("create_directories").unwrap();
-=======
         let tempdir = TempDir::new("append_false").unwrap();
->>>>>>> 1db3be70
         FileAppender::builder()
             .append(false)
             .build(tempdir.path().join("foo.log"))
