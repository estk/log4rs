--- conflicted
+++ resolved
@@ -13,11 +13,8 @@
 
 #[cfg(feature = "config_parsing")]
 use crate::config::Deserializable;
-<<<<<<< HEAD
 #[cfg(feature = "file")]
 use crate::file::Deserializable;
-=======
->>>>>>> e03c2485
 
 #[cfg(feature = "json_encoder")]
 pub mod json;
@@ -82,14 +79,10 @@
 }
 
 /// A text or background color.
-<<<<<<< HEAD
 #[cfg_attr(feature = "config_parsing", derive(serde::Deserialize))]
 //#[cfg(feature = "config_parsing")]
+#[allow(missing_docs)]
 #[derive(Copy, Clone, Debug, Eq, PartialEq, Hash)]
-=======
->>>>>>> e03c2485
-#[allow(missing_docs)]
-#[derive(Copy, Clone, Eq, PartialEq, Hash, Debug)]
 pub enum Color {
     Black,
     Red,
