//! A simple pattern-based encoder.
//!
//! Requires the `pattern_encoder` feature.
//!
//! The pattern syntax is similar to Rust's string formatting syntax. It
//! consists of raw text interspersed with format arguments. The grammar is:
//!
//! ```not_rust
//! format_string := <text> [ format <text> ] *
//! format := '{' formatter [ ':' format_spec ] '}'
//! formatter := [ name ] [ '(' argument ')' ] *
//! name := identifier
//! argument := format_string
//!
//! format_spec := [ [ fill ] align ] [ min_width ] [ '.' max_width ]
//! fill := character
//! align := '<' | '>'
//! min_width := number
//! max_width := number
//! ```
//!
//! # Special characters
//!
//! The `{`, `}`, `(`, `)`, and `\` characters are part of the pattern syntax;
//! they must be escaped to appear in output. Like with Rust's string
//! formatting syntax, type the character twice to escape it. That is, `{{`
//! will be rendered as `{` in output and `))` will be rendered as `)`.
//!
//! In addition, these characters may also be escaped by prefixing them with a
//! `\` character. That is, `\{` will be rendered as `{`.
//!
//! # Formatters
//!
//! A formatter inserts a dynamic portion of text into the pattern. It may be
//! text derived from a log event or from some other context like the current
//! time. Formatters may be passed arguments consisting of parenthesized format
//! strings.
//!
//! The following formatters are currently supported. Unless otherwise stated,
//! a formatter does not accept any argument.
//!
//! * `d`, `date` - The current time. By default, the ISO 8601 format is used.
//!     A custom format may be provided in the syntax accepted by `chrono`.
//!     The timezone defaults to local, but can be specified explicitly by
//!     passing a second argument of `utc` for UTC or `local` for local time.
//!     * `{d}` - `2016-03-20T14:22:20.644420340-08:00`
//!     * `{d(%Y-%m-%d %H:%M:%S)}` - `2016-03-20 14:22:20`
//!     * `{d(%Y-%m-%d %H:%M:%S %Z)(utc)}` - `2016-03-20 22:22:20 UTC`
//! * `f`, `file` - The source file that the log message came from, or `???` if
//!     not provided.
//! * `h`, `highlight` - Styles its argument according to the log level. The
//!     style is intense red for errors, red for warnings, blue for info, and
//!     the default style for all other levels.
//!     * `{h(the level is {l})}` -
//!         <code style="color: red; font-weight: bold">the level is ERROR</code>
//! * `l``, level` - The log level.
//! * `L`, `line` - The line that the log message came from, or `???` if not
//!     provided.
//! * `m`, `message` - The log message.
//! * `M`, `module` - The module that the log message came from, or `???` if not
//!     provided.
//! * `n` - A platform-specific newline.
//! * `t`, `target` - The target of the log message.
//! * `T`, `thread` - The name of the current thread.
//! * `P`, `pid` - The process ID of the current program..
//! * `X`, `mdc` - A value from the [MDC][MDC]. The first argument specifies
//!     the key, and the second argument specifies the default value if the
//!     key is not present in the MDC. The second argument is optional, and
//!     defaults to the empty string.
//!     * `{X(user_id)}` - `123e4567-e89b-12d3-a456-426655440000`
//!     * `{X(nonexistent_key)(no mapping)}` - `no mapping`
//! * An "unnamed" formatter simply formats its argument, applying the format
//!     specification.
//!     * `{({l} {m})}` - `INFO hello`
//!
//! # Format Specification
//!
//! The format specification determines how the output of a formatter is
//! adjusted before being returned.
//!
//! ## Fill/Alignment
//!
//! The fill and alignment values are used in conjunction with a minimum width
//! value (see below) to control the behavior when a formatter's output is less
//! than the minimum. While the default behavior is to pad the output to the
//! right with space characters (i.e. left align it), the fill value specifies
//! the character used, and the alignment value is one of:
//!
//! * `<` - Left align by appending the fill character to the formatter output
//! * `>` - Right align by prepending the fill character to the formatter
//!     output.
//!
//! ## Width
//!
//! By default, the full contents of a formatter's output will be inserted into
//! the pattern output, but both the minimum and maximum lengths can be
//! configured. Any output over the maximum length will be truncated, and
//! output under the minimum length will be padded (see above).
//!
//! # Examples
//!
//! The default pattern is `{d} {l} {t} - {m}{n}` which produces output like
//! `2016-03-20T22:22:20.644420340+00:00 INFO module::path - this is a log
//! message`.
//!
//! The pattern `{m:>10.15}` will right-align the log message to a minimum of
//! 10 bytes, filling in with space characters, and truncate output after 15
//! bytes. The message `hello` will therefore be displayed as
//! <code>     hello</code>, while the message `hello there, world!` will be
//! displayed as `hello there, wo`.
//!
//! The pattern `{({l} {m}):15.15}` will output the log level and message
//! limited to exactly 15 bytes, padding with space characters on the right if
//! necessary. The message `hello` and log level `INFO` will be displayed as
//! <code>INFO hello     </code>, while the message `hello, world!` and log
//! level `DEBUG` will be truncated to `DEBUG hello, wo`.
//!
//! [MDC]: https://crates.io/crates/log-mdc

use chrono::{Local, Utc};
use log::{Level, Record};
use log_mdc;
use std::default::Default;
use std::error::Error;
use std::fmt;
use std::io;
use std::thread;

<<<<<<< HEAD
#[cfg(not(windows))]
use libc;
#[cfg(windows)]
use kernel32;

use encode::pattern::parser::{Parser, Piece, Parameters, Alignment};
use encode::{self, Encode, Style, Color, NEWLINE};
=======
use encode::pattern::parser::{Alignment, Parameters, Parser, Piece};
use encode::{self, Color, Encode, Style, NEWLINE};
>>>>>>> cf4ded6e
#[cfg(feature = "file")]
use file::{Deserialize, Deserializers};

mod parser;

/// The pattern encoder's configuration.
#[cfg(feature = "file")]
#[derive(Deserialize)]
#[serde(deny_unknown_fields)]
pub struct PatternEncoderConfig {
    pattern: Option<String>,
}

fn is_char_boundary(b: u8) -> bool {
    b as i8 >= -0x40
}

fn char_starts(buf: &[u8]) -> usize {
    buf.iter().filter(|&&b| is_char_boundary(b)).count()
}

struct MaxWidthWriter<'a> {
    remaining: usize,
    w: &'a mut encode::Write,
}

impl<'a> io::Write for MaxWidthWriter<'a> {
    fn write(&mut self, buf: &[u8]) -> io::Result<usize> {
        let mut remaining = self.remaining;
        let mut end = buf.len();
        for (idx, _) in buf.iter()
            .enumerate()
            .filter(|&(_, &b)| is_char_boundary(b))
        {
            if remaining == 0 {
                end = idx;
                break;
            }
            remaining -= 1;
        }

        // we don't want to report EOF, so just act as a sink past this point
        if end == 0 {
            return Ok(buf.len());
        }

        let buf = &buf[..end];
        match self.w.write(buf) {
            Ok(len) => {
                if len == end {
                    self.remaining = remaining;
                } else {
                    self.remaining -= char_starts(&buf[..len]);
                }
                Ok(len)
            }
            Err(e) => Err(e),
        }
    }

    fn flush(&mut self) -> io::Result<()> {
        self.w.flush()
    }
}

impl<'a> encode::Write for MaxWidthWriter<'a> {
    fn set_style(&mut self, style: &Style) -> io::Result<()> {
        self.w.set_style(style)
    }
}

struct LeftAlignWriter<W> {
    to_fill: usize,
    fill: char,
    w: W,
}

impl<W: encode::Write> LeftAlignWriter<W> {
    fn finish(mut self) -> io::Result<()> {
        for _ in 0..self.to_fill {
            write!(self.w, "{}", self.fill)?;
        }
        Ok(())
    }
}

impl<W: encode::Write> io::Write for LeftAlignWriter<W> {
    fn write(&mut self, buf: &[u8]) -> io::Result<usize> {
        match self.w.write(buf) {
            Ok(len) => {
                self.to_fill = self.to_fill.saturating_sub(char_starts(&buf[..len]));
                Ok(len)
            }
            Err(e) => Err(e),
        }
    }

    fn flush(&mut self) -> io::Result<()> {
        self.w.flush()
    }
}

impl<W: encode::Write> encode::Write for LeftAlignWriter<W> {
    fn set_style(&mut self, style: &Style) -> io::Result<()> {
        self.w.set_style(style)
    }
}

enum BufferedOutput {
    Data(Vec<u8>),
    Style(Style),
}

struct RightAlignWriter<W> {
    to_fill: usize,
    fill: char,
    w: W,
    buf: Vec<BufferedOutput>,
}

impl<W: encode::Write> RightAlignWriter<W> {
    fn finish(mut self) -> io::Result<()> {
        for _ in 0..self.to_fill {
            write!(self.w, "{}", self.fill)?;
        }
        for out in self.buf {
            match out {
                BufferedOutput::Data(ref buf) => self.w.write_all(buf)?,
                BufferedOutput::Style(ref style) => self.w.set_style(style)?,
            }
        }
        Ok(())
    }
}

impl<W: encode::Write> io::Write for RightAlignWriter<W> {
    fn write(&mut self, buf: &[u8]) -> io::Result<usize> {
        self.to_fill = self.to_fill.saturating_sub(char_starts(buf));

        let mut pushed = false;
        if let Some(&mut BufferedOutput::Data(ref mut data)) = self.buf.last_mut() {
            data.extend_from_slice(buf);
            pushed = true;
        };

        if !pushed {
            self.buf.push(BufferedOutput::Data(buf.to_owned()));
        }
        Ok(buf.len())
    }

    fn flush(&mut self) -> io::Result<()> {
        Ok(())
    }
}

impl<W: encode::Write> encode::Write for RightAlignWriter<W> {
    fn set_style(&mut self, style: &Style) -> io::Result<()> {
        self.buf.push(BufferedOutput::Style(style.clone()));
        Ok(())
    }
}

enum Chunk {
    Text(String),
    Formatted {
        chunk: FormattedChunk,
        params: Parameters,
    },
    Error(String),
}

impl Chunk {
    fn encode(&self, w: &mut encode::Write, record: &Record) -> io::Result<()> {
        match *self {
            Chunk::Text(ref s) => w.write_all(s.as_bytes()),
            Chunk::Formatted {
                ref chunk,
                ref params,
            } => match (params.min_width, params.max_width, params.align) {
                (None, None, _) => chunk.encode(w, record),
                (None, Some(max_width), _) => {
                    let mut w = MaxWidthWriter {
                        remaining: max_width,
                        w: w,
                    };
                    chunk.encode(&mut w, record)
                }
                (Some(min_width), None, Alignment::Left) => {
                    let mut w = LeftAlignWriter {
                        to_fill: min_width,
                        fill: params.fill,
                        w: w,
                    };
                    chunk.encode(&mut w, record)?;
                    w.finish()
                }
                (Some(min_width), None, Alignment::Right) => {
                    let mut w = RightAlignWriter {
                        to_fill: min_width,
                        fill: params.fill,
                        w: w,
                        buf: vec![],
                    };
                    chunk.encode(&mut w, record)?;
                    w.finish()
                }
                (Some(min_width), Some(max_width), Alignment::Left) => {
                    let mut w = LeftAlignWriter {
                        to_fill: min_width,
                        fill: params.fill,
                        w: MaxWidthWriter {
                            remaining: max_width,
                            w: w,
                        },
                    };
                    chunk.encode(&mut w, record)?;
                    w.finish()
                }
                (Some(min_width), Some(max_width), Alignment::Right) => {
                    let mut w = RightAlignWriter {
                        to_fill: min_width,
                        fill: params.fill,
                        w: MaxWidthWriter {
                            remaining: max_width,
                            w: w,
                        },
                        buf: vec![],
                    };
                    chunk.encode(&mut w, record)?;
                    w.finish()
                }
            },
            Chunk::Error(ref s) => write!(w, "{{ERROR: {}}}", s),
        }
    }
}

impl<'a> From<Piece<'a>> for Chunk {
    fn from(piece: Piece<'a>) -> Chunk {
        match piece {
            Piece::Text(text) => Chunk::Text(text.to_owned()),
            Piece::Argument {
                mut formatter,
                parameters,
            } => match formatter.name {
                "d" | "date" => {
                    if formatter.args.len() > 2 {
                        return Chunk::Error("expected at most two arguments".to_owned());
                    }

                    let format = match formatter.args.get(0) {
                        Some(arg) => {
                            let mut format = String::new();
                            for piece in arg {
                                match *piece {
                                    Piece::Text(text) => format.push_str(text),
                                    Piece::Argument { .. } => {
                                        format.push_str("{ERROR: unexpected formatter}");
                                    }
                                    Piece::Error(ref err) => {
                                        format.push_str("{ERROR: ");
                                        format.push_str(err);
                                        format.push('}');
                                    }
                                }
                            }
                            format
                        }
                        None => "%+".to_owned(),
                    };

                    let timezone = match formatter.args.get(1) {
                        Some(arg) => {
                            if arg.len() != 1 {
                                return Chunk::Error("invalid timezone".to_owned());
                            }
                            match arg[0] {
                                Piece::Text(ref z) if *z == "utc" => Timezone::Utc,
                                Piece::Text(ref z) if *z == "local" => Timezone::Local,
                                Piece::Text(ref z) => {
                                    return Chunk::Error(format!("invalid timezone `{}`", z));
                                }
                                _ => return Chunk::Error("invalid timezone".to_owned()),
                            }
                        }
                        None => Timezone::Local,
                    };

                    Chunk::Formatted {
                        chunk: FormattedChunk::Time(format, timezone),
                        params: parameters,
                    }
                }
                "h" | "highlight" => {
                    if formatter.args.len() != 1 {
                        return Chunk::Error("expected exactly one argument".to_owned());
                    }

                    let chunks = formatter
                        .args
                        .pop()
                        .unwrap()
                        .into_iter()
                        .map(From::from)
                        .collect();
                    Chunk::Formatted {
                        chunk: FormattedChunk::Highlight(chunks),
                        params: parameters,
                    }
                }
                "l" | "level" => no_args(&formatter.args, parameters, FormattedChunk::Level),
                "m" | "message" => no_args(&formatter.args, parameters, FormattedChunk::Message),
                "M" | "module" => no_args(&formatter.args, parameters, FormattedChunk::Module),
                "n" => no_args(&formatter.args, parameters, FormattedChunk::Newline),
                "f" | "file" => no_args(&formatter.args, parameters, FormattedChunk::File),
                "L" | "line" => no_args(&formatter.args, parameters, FormattedChunk::Line),
                "T" | "thread" => no_args(&formatter.args, parameters, FormattedChunk::Thread),
                "t" | "target" => no_args(&formatter.args, parameters, FormattedChunk::Target),
                "X" | "mdc" => {
                    if formatter.args.len() > 2 {
                        return Chunk::Error("expected at most two arguments".to_owned());
                    }
<<<<<<< HEAD
                    "M" | "module" => no_args(&formatter.args, parameters, FormattedChunk::Module),
                    "n" => no_args(&formatter.args, parameters, FormattedChunk::Newline),
                    "f" | "file" => no_args(&formatter.args, parameters, FormattedChunk::File),
                    "L" | "line" => no_args(&formatter.args, parameters, FormattedChunk::Line),
                    "T" | "thread" => no_args(&formatter.args, parameters, FormattedChunk::Thread),
                    "P" | "pid" => no_args(&formatter.args, parameters, FormattedChunk::Pid),
                    "t" | "target" => no_args(&formatter.args, parameters, FormattedChunk::Target),
                    "X" | "mdc" => {
                        if formatter.args.len() > 2 {
                            return Chunk::Error("expected at most two arguments".to_owned());
                        }
=======
>>>>>>> cf4ded6e

                    let key = match formatter.args.get(0) {
                        Some(arg) => {
                            if arg.len() != 1 {
                                return Chunk::Error("invalid MDC key".to_owned());
                            }
                            match arg[0] {
                                Piece::Text(key) => key.to_owned(),
                                Piece::Error(ref e) => return Chunk::Error(e.clone()),
                                _ => return Chunk::Error("invalid MDC key".to_owned()),
                            }
                        }
                        None => return Chunk::Error("missing MDC key".to_owned()),
                    };

                    let default = match formatter.args.get(1) {
                        Some(arg) => {
                            if arg.len() != 1 {
                                return Chunk::Error("invalid MDC default".to_owned());
                            }
                            match arg[0] {
                                Piece::Text(key) => key.to_owned(),
                                Piece::Error(ref e) => return Chunk::Error(e.clone()),
                                _ => return Chunk::Error("invalid MDC default".to_owned()),
                            }
                        }
                        None => "".to_owned(),
                    };

                    Chunk::Formatted {
                        chunk: FormattedChunk::Mdc(key, default),
                        params: parameters,
                    }
                }
                "" => {
                    if formatter.args.len() != 1 {
                        return Chunk::Error("expected exactly one argument".to_owned());
                    }

                    let chunks = formatter
                        .args
                        .pop()
                        .unwrap()
                        .into_iter()
                        .map(From::from)
                        .collect();
                    Chunk::Formatted {
                        chunk: FormattedChunk::Align(chunks),
                        params: parameters,
                    }
                }
                name => Chunk::Error(format!("unknown formatter `{}`", name)),
            },
            Piece::Error(err) => Chunk::Error(err),
        }
    }
}

fn no_args(arg: &[Vec<Piece>], params: Parameters, chunk: FormattedChunk) -> Chunk {
    if arg.is_empty() {
        Chunk::Formatted {
            chunk: chunk,
            params: params,
        }
    } else {
        Chunk::Error("unexpected arguments".to_owned())
    }
}

enum Timezone {
    Utc,
    Local,
}

enum FormattedChunk {
    Time(String, Timezone),
    Level,
    Message,
    Module,
    File,
    Line,
    Thread,
    Target,
    Pid,
    Newline,
    Align(Vec<Chunk>),
    Highlight(Vec<Chunk>),
    Mdc(String, String),
}

impl FormattedChunk {
    fn encode(&self, w: &mut encode::Write, record: &Record) -> io::Result<()> {
        match *self {
            FormattedChunk::Time(ref fmt, Timezone::Utc) => write!(w, "{}", Utc::now().format(fmt)),
            FormattedChunk::Time(ref fmt, Timezone::Local) => {
                write!(w, "{}", Local::now().format(fmt))
            }
            FormattedChunk::Level => write!(w, "{}", record.level()),
            FormattedChunk::Message => w.write_fmt(*record.args()),
            FormattedChunk::Module => w.write_all(record.module_path().unwrap_or("???").as_bytes()),
            FormattedChunk::File => w.write_all(record.file().unwrap_or("???").as_bytes()),
            FormattedChunk::Line => match record.line() {
                Some(line) => write!(w, "{}", line),
                None => w.write_all(b"???"),
            },
            FormattedChunk::Thread => {
                w.write_all(thread::current().name().unwrap_or("unnamed").as_bytes())
            }
<<<<<<< HEAD
            FormattedChunk::Pid => {
                w.write_all(get_pid().to_string().as_bytes())
            }
            FormattedChunk::Target => w.write_all(target.as_bytes()),
=======
            FormattedChunk::Target => w.write_all(record.target().as_bytes()),
>>>>>>> cf4ded6e
            FormattedChunk::Newline => w.write_all(NEWLINE.as_bytes()),
            FormattedChunk::Align(ref chunks) => {
                for chunk in chunks {
                    chunk.encode(w, record)?;
                }
                Ok(())
            }
            FormattedChunk::Highlight(ref chunks) => {
                match record.level() {
                    Level::Error => {
                        w.set_style(Style::new().text(Color::Red).intense(true))?;
                    }
                    Level::Warn => w.set_style(Style::new().text(Color::Red))?,
                    Level::Info => w.set_style(Style::new().text(Color::Blue))?,
                    _ => {}
                }
                for chunk in chunks {
                    chunk.encode(w, record)?;
                }
                match record.level() {
                    Level::Error | Level::Warn | Level::Info => w.set_style(&Style::new())?,
                    _ => {}
                }
                Ok(())
            }
            FormattedChunk::Mdc(ref key, ref default) => {
                log_mdc::get(key, |v| write!(w, "{}", v.unwrap_or(default)))
            }
        }
    }
}

/// An `Encode`r configured via a format string.
pub struct PatternEncoder {
    chunks: Vec<Chunk>,
    pattern: String,
}

impl fmt::Debug for PatternEncoder {
    fn fmt(&self, fmt: &mut fmt::Formatter) -> fmt::Result {
        fmt.debug_struct("PatternEncoder")
            .field("pattern", &self.pattern)
            .finish()
    }
}

/// Returns a `PatternEncoder` using the default pattern of `{d} {l} {t} - {m}{n}`.
impl Default for PatternEncoder {
    fn default() -> PatternEncoder {
        PatternEncoder::new("{d} {l} {t} - {m}{n}")
    }
}

impl Encode for PatternEncoder {
    fn encode(
        &self,
        w: &mut encode::Write,
        record: &Record,
    ) -> Result<(), Box<Error + Sync + Send>> {
        for chunk in &self.chunks {
            chunk.encode(w, record)?;
        }
        Ok(())
    }
}

impl PatternEncoder {
    /// Creates a `PatternEncoder` from a pattern string.
    ///
    /// The pattern string syntax is documented in the `pattern` module.
    pub fn new(pattern: &str) -> PatternEncoder {
        PatternEncoder {
            chunks: Parser::new(pattern).map(From::from).collect(),
            pattern: pattern.to_owned(),
        }
    }
}

/// A deserializer for the `PatternEncoder`.
///
/// # Configuration
///
/// ```yaml
/// kind: pattern
///
/// # The pattern to follow when formatting logs. Defaults to
/// # "{d} {l} {t} - {m}{n}".
/// pattern: "{d} {l} {t} - {m}{n}"
/// ```
#[cfg(feature = "file")]
pub struct PatternEncoderDeserializer;

#[cfg(feature = "file")]
impl Deserialize for PatternEncoderDeserializer {
    type Trait = Encode;

    type Config = PatternEncoderConfig;

    fn deserialize(
        &self,
        config: PatternEncoderConfig,
        _: &Deserializers,
    ) -> Result<Box<Encode>, Box<Error + Sync + Send>> {
        let encoder = match config.pattern {
            Some(pattern) => PatternEncoder::new(&pattern),
            None => PatternEncoder::default(),
        };
        Ok(Box::new(encoder))
    }
}

/// Get the process ID as String for different OS
#[cfg(not (target_os = "windows"))]
fn get_pid() -> u64 { 
    unsafe {
        libc::getpid() as u64
    }
}

#[cfg(target_os = "windows")]
fn get_pid() -> u64 { 
    unsafe {
        kernel32::GetCurrentProcessId() as u64
    }
}

#[cfg(test)]
mod tests {
    #[cfg(feature = "simple_writer")]
    use std::thread;
    #[cfg(feature = "simple_writer")]
    use log::{Level, Record};
    #[cfg(feature = "simple_writer")]
    use log_mdc;

    use super::{Chunk, PatternEncoder};
    #[cfg(feature = "simple_writer")]
    use encode::Encode;
    #[cfg(feature = "simple_writer")]
    use encode::writer::simple::SimpleWriter;
    #[cfg(feature = "simple_writer")]
    use encode::pattern::get_pid;

    fn error_free(encoder: &PatternEncoder) -> bool {
        encoder.chunks.iter().all(|c| match *c {
            Chunk::Error(_) => false,
            _ => true,
        })
    }

    #[test]
    fn invalid_formatter() {
        assert!(!error_free(&PatternEncoder::new("{x}")));
    }

    #[test]
    fn unclosed_delimiter() {
        assert!(!error_free(&PatternEncoder::new("{d(%Y-%m-%d)")));
    }

    #[test]
    #[cfg(feature = "simple_writer")]
    fn log() {
        let pw = PatternEncoder::new("{l} {m} at {M} in {f}:{L}");
        let mut buf = vec![];
        pw.encode(
            &mut SimpleWriter(&mut buf),
            &Record::builder()
                .level(Level::Debug)
                .args(format_args!("the message"))
                .module_path(Some("path"))
                .file(Some("file"))
                .line(Some(132))
                .build(),
        ).unwrap();

        assert_eq!(buf, &b"DEBUG the message at path in file:132"[..]);
    }

    #[test]
    #[cfg(feature = "simple_writer")]
    fn unnamed_thread() {
        thread::spawn(|| {
            let pw = PatternEncoder::new("{T}");
            let mut buf = vec![];
            pw.encode(&mut SimpleWriter(&mut buf), &Record::builder().build())
                .unwrap();
            assert_eq!(buf, b"unnamed");
        }).join()
            .unwrap();
    }

    #[test]
    #[cfg(feature = "simple_writer")]
    fn named_thread() {
        thread::Builder::new()
            .name("foobar".to_string())
            .spawn(|| {
                let pw = PatternEncoder::new("{T}");
                let mut buf = vec![];
                pw.encode(&mut SimpleWriter(&mut buf), &Record::builder().build())
                    .unwrap();
                assert_eq!(buf, b"foobar");
            })
            .unwrap()
            .join()
            .unwrap();
    }

    #[test]
    #[cfg(feature = "simple_writer")]
    fn process_id() {
        let pw = PatternEncoder::new(r"{P}");

        let mut buf = vec![];
        pw.append_inner(&mut SimpleWriter(&mut buf),
                          LogLevel::Info,
                          "",
                          &LOCATION,
                          &format_args!("foo"))
            .unwrap();
        assert_eq!(buf, get_pid().to_string().as_bytes());
    }

    #[test]
    #[cfg(feature = "simple_writer")]
    fn default_okay() {
        assert!(error_free(&PatternEncoder::default()));
    }

    #[test]
    #[cfg(feature = "simple_writer")]
    fn left_align() {
        let pw = PatternEncoder::new("{m:~<5.6}");

        let mut buf = vec![];
        pw.encode(
            &mut SimpleWriter(&mut buf),
            &Record::builder().args(format_args!("foo")).build(),
        ).unwrap();
        assert_eq!(buf, b"foo~~");

        buf.clear();
        pw.encode(
            &mut SimpleWriter(&mut buf),
            &Record::builder().args(format_args!("foobar!")).build(),
        ).unwrap();
        assert_eq!(buf, b"foobar");
    }

    #[test]
    #[cfg(feature = "simple_writer")]
    fn right_align() {
        let pw = PatternEncoder::new("{m:~>5.6}");

        let mut buf = vec![];
        pw.encode(
            &mut SimpleWriter(&mut buf),
            &Record::builder().args(format_args!("foo")).build(),
        ).unwrap();
        assert_eq!(buf, b"~~foo");

        buf.clear();
        pw.encode(
            &mut SimpleWriter(&mut buf),
            &Record::builder().args(format_args!("foobar!")).build(),
        ).unwrap();
        assert_eq!(buf, b"foobar");
    }

    #[test]
    #[cfg(feature = "simple_writer")]
    fn left_align_formatter() {
        let pw = PatternEncoder::new("{({l} {m}):15}");

        let mut buf = vec![];
        pw.encode(
            &mut SimpleWriter(&mut buf),
            &Record::builder()
                .level(Level::Info)
                .args(format_args!("foobar!"))
                .build(),
        ).unwrap();
        assert_eq!(buf, b"INFO foobar!   ");
    }

    #[test]
    #[cfg(feature = "simple_writer")]
    fn right_align_formatter() {
        let pw = PatternEncoder::new("{({l} {m}):>15}");

        let mut buf = vec![];
        pw.encode(
            &mut SimpleWriter(&mut buf),
            &Record::builder()
                .level(Level::Info)
                .args(format_args!("foobar!"))
                .build(),
        ).unwrap();
        assert_eq!(buf, b"   INFO foobar!");
    }

    #[test]
    fn custom_date_format() {
        assert!(error_free(&PatternEncoder::new(
            "{d(%Y-%m-%d %H:%M:%S)} {m}{n}"
        )));
    }

    #[test]
    fn timezones() {
        assert!(error_free(&PatternEncoder::new("{d(%+)(utc)}")));
        assert!(error_free(&PatternEncoder::new("{d(%+)(local)}")));
        assert!(!error_free(&PatternEncoder::new("{d(%+)(foo)}")));
    }

    #[test]
    fn unescaped_parens() {
        assert!(!error_free(&PatternEncoder::new("(hi)")));
    }

    #[test]
    #[cfg(feature = "simple_writer")]
    fn escaped_chars() {
        let pw = PatternEncoder::new("{{{m}(())}}");

        let mut buf = vec![];
        pw.encode(
            &mut SimpleWriter(&mut buf),
            &Record::builder().args(format_args!("foobar!")).build(),
        ).unwrap();
        assert_eq!(buf, b"{foobar!()}");
    }

    #[test]
    #[cfg(feature = "simple_writer")]
    fn quote_braces_with_backslash() {
        let pw = PatternEncoder::new(r"\{\({l}\)\}\\");

        let mut buf = vec![];
        pw.encode(
            &mut SimpleWriter(&mut buf),
            &Record::builder().level(Level::Info).build(),
        ).unwrap();
        assert_eq!(buf, br"{(INFO)}\");
    }

    #[test]
    #[cfg(feature = "simple_writer")]
    fn mdc() {
        let pw = PatternEncoder::new("{X(user_id)}");
        log_mdc::insert("user_id", "mdc value");

        let mut buf = vec![];
        pw.encode(&mut SimpleWriter(&mut buf), &Record::builder().build())
            .unwrap();

        assert_eq!(buf, b"mdc value");
    }

    #[test]
    #[cfg(feature = "simple_writer")]
    fn mdc_missing_default() {
        let pw = PatternEncoder::new("{X(user_id)}");

        let mut buf = vec![];
        pw.encode(&mut SimpleWriter(&mut buf), &Record::builder().build())
            .unwrap();

        assert_eq!(buf, b"");
    }

    #[test]
    #[cfg(feature = "simple_writer")]
    fn mdc_missing_custom() {
        let pw = PatternEncoder::new("{X(user_id)(missing value)}");

        let mut buf = vec![];
        pw.encode(&mut SimpleWriter(&mut buf), &Record::builder().build())
            .unwrap();

        assert_eq!(buf, b"missing value");
    }
}<|MERGE_RESOLUTION|>--- conflicted
+++ resolved
@@ -62,7 +62,7 @@
 //! * `n` - A platform-specific newline.
 //! * `t`, `target` - The target of the log message.
 //! * `T`, `thread` - The name of the current thread.
-//! * `P`, `pid` - The process ID of the current program..
+//! * `P`, `pid` - The process ID of the current program.
 //! * `X`, `mdc` - A value from the [MDC][MDC]. The first argument specifies
 //!     the key, and the second argument specifies the default value if the
 //!     key is not present in the MDC. The second argument is optional, and
@@ -126,18 +126,14 @@
 use std::io;
 use std::thread;
 
-<<<<<<< HEAD
 #[cfg(not(windows))]
 use libc;
 #[cfg(windows)]
 use kernel32;
 
-use encode::pattern::parser::{Parser, Piece, Parameters, Alignment};
-use encode::{self, Encode, Style, Color, NEWLINE};
-=======
 use encode::pattern::parser::{Alignment, Parameters, Parser, Piece};
 use encode::{self, Color, Encode, Style, NEWLINE};
->>>>>>> cf4ded6e
+
 #[cfg(feature = "file")]
 use file::{Deserialize, Deserializers};
 
@@ -456,25 +452,12 @@
                 "f" | "file" => no_args(&formatter.args, parameters, FormattedChunk::File),
                 "L" | "line" => no_args(&formatter.args, parameters, FormattedChunk::Line),
                 "T" | "thread" => no_args(&formatter.args, parameters, FormattedChunk::Thread),
+                "P" | "pid" => no_args(&formatter.args, parameters, FormattedChunk::Pid),
                 "t" | "target" => no_args(&formatter.args, parameters, FormattedChunk::Target),
                 "X" | "mdc" => {
                     if formatter.args.len() > 2 {
                         return Chunk::Error("expected at most two arguments".to_owned());
                     }
-<<<<<<< HEAD
-                    "M" | "module" => no_args(&formatter.args, parameters, FormattedChunk::Module),
-                    "n" => no_args(&formatter.args, parameters, FormattedChunk::Newline),
-                    "f" | "file" => no_args(&formatter.args, parameters, FormattedChunk::File),
-                    "L" | "line" => no_args(&formatter.args, parameters, FormattedChunk::Line),
-                    "T" | "thread" => no_args(&formatter.args, parameters, FormattedChunk::Thread),
-                    "P" | "pid" => no_args(&formatter.args, parameters, FormattedChunk::Pid),
-                    "t" | "target" => no_args(&formatter.args, parameters, FormattedChunk::Target),
-                    "X" | "mdc" => {
-                        if formatter.args.len() > 2 {
-                            return Chunk::Error("expected at most two arguments".to_owned());
-                        }
-=======
->>>>>>> cf4ded6e
 
                     let key = match formatter.args.get(0) {
                         Some(arg) => {
@@ -582,15 +565,11 @@
             },
             FormattedChunk::Thread => {
                 w.write_all(thread::current().name().unwrap_or("unnamed").as_bytes())
-            }
-<<<<<<< HEAD
+            },
             FormattedChunk::Pid => {
                 w.write_all(get_pid().to_string().as_bytes())
-            }
-            FormattedChunk::Target => w.write_all(target.as_bytes()),
-=======
+            },
             FormattedChunk::Target => w.write_all(record.target().as_bytes()),
->>>>>>> cf4ded6e
             FormattedChunk::Newline => w.write_all(NEWLINE.as_bytes()),
             FormattedChunk::Align(ref chunks) => {
                 for chunk in chunks {
@@ -806,12 +785,8 @@
         let pw = PatternEncoder::new(r"{P}");
 
         let mut buf = vec![];
-        pw.append_inner(&mut SimpleWriter(&mut buf),
-                          LogLevel::Info,
-                          "",
-                          &LOCATION,
-                          &format_args!("foo"))
-            .unwrap();
+         pw.encode(&mut SimpleWriter(&mut buf), &Record::builder().build())
+             .unwrap();
         assert_eq!(buf, get_pid().to_string().as_bytes());
     }
 
