--- conflicted
+++ resolved
@@ -618,13 +618,6 @@
                         Level::Debug => w.set_style(Style::new().text(*color))?,
                         _ => {}
                     }
-<<<<<<< HEAD
-=======
-                    Level::Warn => w.set_style(Style::new().text(Color::Yellow))?,
-                    Level::Info => w.set_style(Style::new().text(Color::Green))?,
-                    Level::Trace => w.set_style(Style::new().text(Color::Cyan))?,
-                    _ => {}
->>>>>>> 36627ba7
                 }
                 for chunk in chunks {
                     chunk.encode(w, record, color_map)?;
