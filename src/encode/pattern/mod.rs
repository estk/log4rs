--- conflicted
+++ resolved
@@ -176,12 +176,8 @@
 #[cfg_attr(feature = "config_parsing", serde(deny_unknown_fields))]
 #[derive(Debug, Clone, PartialEq, Eq)]
 pub struct ColorMap {
-<<<<<<< HEAD
     // in future this represent other aspects of style, like bold/italics, etc.
     trace: Option<Color>, 
-=======
-    trace: Option<Color>,
->>>>>>> 225c5eeb
     debug: Option<Color>,
     info:  Option<Color>,
     warn:  Option<Color>,
@@ -192,15 +188,9 @@
         ColorMap {
             trace: None, 
             debug: None, 
-<<<<<<< HEAD
-            info:  Color::Blue, 
-            warn:  Color::Red, 
-            error: Color::Red, 
-=======
-            info:  None, 
-            warn:  None, 
-            error: None, 
->>>>>>> 225c5eeb
+            info:  Some(Color::Blue), 
+            warn:  Some(Color::Red), 
+            error: Some(Color::Red), 
         }
     }
 }
