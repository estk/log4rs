target/
Cargo.lock
.idea/
*.iml
.vscode/
<<<<<<< HEAD
info.log
log/
info.log
=======
log/
>>>>>>> 4f09b8fd
<|MERGE_RESOLUTION|>--- conflicted
+++ resolved
@@ -3,10 +3,5 @@
 .idea/
 *.iml
 .vscode/
-<<<<<<< HEAD
 info.log
-log/
-info.log
-=======
-log/
->>>>>>> 4f09b8fd
+log/