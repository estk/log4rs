--- conflicted
+++ resolved
@@ -70,12 +70,8 @@
 parking_lot = { version = "0.12.0", optional = true }
 thiserror = "1.0.15"
 anyhow = "1.0.28"
-<<<<<<< HEAD
-derivative = "2.1.1"
+derivative = "2.2"
 once_cell = "1.17.1"
-=======
-derivative = "2.2"
->>>>>>> de3d6c80
 
 [target.'cfg(windows)'.dependencies]
 winapi = { version = "0.3", optional = true, features = ["handleapi", "minwindef", "processenv", "winbase", "wincon"] }
