--- conflicted
+++ resolved
@@ -15,11 +15,7 @@
 
 [features]
 default = ["all_components", "config_parsing", "yaml_format"]
-<<<<<<< HEAD
-
-=======
 onstartup_trigger = []
->>>>>>> 771a6f1a
 config_parsing = [
     "humantime",
     "serde",
@@ -38,10 +34,6 @@
 fixed_window_roller = []
 size_trigger = []
 time_trigger = ["rand"]
-<<<<<<< HEAD
-onstartup_trigger = []
-=======
->>>>>>> 771a6f1a
 json_encoder = [
     "serde",
     "serde_json",
@@ -97,13 +89,8 @@
 serde_yaml = { version = "0.9", optional = true }
 toml = { version = "<0.8.10", optional = true }
 parking_lot = { version = "0.12.0", optional = true }
-<<<<<<< HEAD
-rand = { version = "0.8", optional = true }
-thiserror = "1.0.15"
-=======
 rand = { version = "0.9", optional = true }
 thiserror = "2.0.12"
->>>>>>> 771a6f1a
 anyhow = "1.0.28"
 derivative = "2.2"
 once_cell = "1.17.1"
